--- conflicted
+++ resolved
@@ -4,11 +4,7 @@
 
 [project]
 name = "unitysvc-services"
-<<<<<<< HEAD
-version = "0.1.13"
-=======
-version = "0.1.12"
->>>>>>> 12f3ea5d
+version = "0.1.14"
 description = "SDK for digital service providers on UnitySVC"
 readme = "README.md"
 authors = [{ name = "Bo Peng", email = "bo.peng@unitysvc.com" }]
